--- conflicted
+++ resolved
@@ -13,7 +13,6 @@
 type Type uint8
 
 const (
-<<<<<<< HEAD
 	TypeUnknown Type = iota
 	TypeRule
 	TypeVariable
@@ -35,35 +34,8 @@
 	TypeQuery
 	TypeStar
 	TypePlus
+	TypeNil
 	TypeLast
-=======
- TypeUnknown Type = iota
- TypeRule
- TypeVariable
- TypeName
- TypeDot
- TypeCharacter
- TypeString
- TypeClass
- TypePredicate
- TypeCommit
- TypeBegin
- TypeEnd
- TypeAction
- TypePackage
- TypeState
- TypeAlternate
- TypeUnorderedAlternate
- TypeSequence
- TypePeekFor
- TypePeekNot
- TypeQuery
- TypeStar
- TypePlus
- TypePeg
- TypeNil
- TypeLast
->>>>>>> b52596d1
 )
 
 func (t Type) GetType() Type {
@@ -103,12 +75,10 @@
 }
 
 func (r *rule) GetExpression() Node {
-<<<<<<< HEAD
+	if r.expression == nil {
+		return nilNode
+	}
 	return r.expression
-=======
- if r.expression == nil {return nilNode}
- return r.expression
->>>>>>> b52596d1
 }
 
 func (r *rule) SetExpression(e Node) {
@@ -135,15 +105,11 @@
 	varp *variable
 }
 
-<<<<<<< HEAD
 func (t *name) String() string {
 	return t.string
 }
 
-/* Used to represent TypeDot, TypeCharacter, TypeString, TypeClass, and TypePredicate. */
-=======
-/* Used to represent TypeName, TypeDot, TypeCharacter, TypeString, TypeClass, TypePredicate, and TypeNil. */
->>>>>>> b52596d1
+/* Used to represent TypeDot, TypeCharacter, TypeString, TypeClass, TypePredicate, and TypeNil. */
 type Token interface {
 	Node
 	GetClass() *characterClass
@@ -430,17 +396,11 @@
 }
 
 func (t *Tree) AddName(text string) {
+	t.rules[text] = &rule{}
 	t.push(&name{Type: TypeName, string: text, varp: t.varp})
 	t.varp = nil
 }
 
-<<<<<<< HEAD
-=======
-func (t *Tree) AddName(text string) {
- t.rules[text] = &rule{}
- t.push(&token{Type: TypeName, string: text})
-}
->>>>>>> b52596d1
 var dot *token = &token{Type: TypeDot, string: "."}
 
 func (t *Tree) AddDot() { t.push(dot) }
@@ -579,7 +539,6 @@
 }
 
 func (t *Tree) Compile(file string) {
-<<<<<<< HEAD
 	counts := [TypeLast]uint{}
 	nvar := 0
 
@@ -590,6 +549,14 @@
 			rule := node.(*rule)
 			t.rules[rule.String()] = rule
 			nvar += len(rule.variables)
+		}
+	}
+	for name, r := range t.rules {
+		if r.name == "" {
+			r := &rule{name: name, id: t.ruleId}
+			t.ruleId++
+			t.rules[name] = r
+			t.PushBack(r)
 		}
 	}
 
@@ -923,275 +890,6 @@
 	print(
 		`)
 
-=======
- _package, state, name, counts :=
-  "", "", "", [TypeLast]uint{}
- for element := t.Front(); element != nil; element = element.Next() {
-  node := element.Value.( Node )
-  switch node.GetType() {
-  case TypePackage:
-   _package = node.( Token ).String()
-  case TypePeg:
-   peg := node.( Fix )
-   name = peg.String()
-   state = peg.GetNode().( Token ).String()
-  case TypeRule:
-   rule := node.( *rule ) 
-   t.rules[rule.String()] = rule
-  }
- }
- for name, r := range t.rules {
-  if r.name == "" {
-   r := &rule{name: name, id: t.ruleId}
-   t.ruleId++
-   t.rules[name] = r
-   t.PushBack(r)
-  }
- }
-
- join([]func() {
-  func() {
-   var countTypes func(node Node)
-   countTypes = func(node Node) {
-    t := node.GetType()
-    counts[t]++
-    switch t {
-    case TypeRule:
-     countTypes(node.( Rule ).GetExpression())
-    case TypeAlternate, TypeUnorderedAlternate, TypeSequence:
-     for element := node.( List ).Front(); element != nil; element = element.Next() {
-      countTypes(element.Value.( Node ))
-     }
-    case TypePeekFor, TypePeekNot, TypeQuery, TypeStar, TypePlus:
-     countTypes(node.( Fix ).GetNode())
-    }
-   }
-   for _, rule := range t.rules {countTypes(rule)}
-  },
-  func() {
-   var countRules func(node Node)
-   ruleReached := make([]bool, len(t.rules))
-   countRules = func(node Node) {
-    switch node.GetType() {
-    case TypeRule:
-     rule := node.( Rule )
-     name, id := rule.String(), rule.GetId()
-     if count, ok := t.rulesCount[name]; ok {
-      t.rulesCount[name] = count + 1
-     } else {
-      t.rulesCount[name] = 1
-     }
-     if ruleReached[id] {return}
-     ruleReached[id] = true
-     countRules(rule.GetExpression())
-    case TypeName:
-     countRules(t.rules[node.String()])
-    case TypeAlternate, TypeUnorderedAlternate, TypeSequence:
-     for element := node.( List ).Front(); element != nil; element = element.Next() {
-      countRules(element.Value.( Node ))
-     }
-    case TypePeekFor, TypePeekNot, TypeQuery, TypeStar, TypePlus:
-     countRules(node.( Fix ).GetNode())
-    }
-   }
-   for element := t.Front(); element != nil; element = element.Next() {
-    node := element.Value.( Node )
-    if node.GetType() == TypeRule {
-     countRules(node.( *rule ))
-     break
-    }
-   }
-  },
-  func() {
-   var checkRecursion func(node Node) bool
-   ruleReached := make([]bool, len(t.rules))
-   checkRecursion = func(node Node) bool {
-    switch node.GetType() {
-    case TypeRule:
-     rule := node.( Rule )
-     id := rule.GetId()
-     if ruleReached[id] {
-      fmt.Fprintf(os.Stderr, "possible infinite left recursion in rule '%v'\n", node)
-      return false
-     }
-     ruleReached[id] = true
-     consumes := checkRecursion(rule.GetExpression())
-     ruleReached[id] = false
-     return consumes
-    case TypeAlternate:
-     for element := node.( List ).Front(); element != nil; element = element.Next() {
-      if !checkRecursion(element.Value.( Node )) {return false}
-     }
-     return true
-    case TypeSequence:
-     for element := node.( List ).Front(); element != nil; element = element.Next() {
-      if checkRecursion(element.Value.( Node )) {return true}
-     }
-    case TypeName: return checkRecursion(t.rules[node.String()])
-    case TypePlus: return checkRecursion(node.( Fix ).GetNode())
-    case TypeCharacter, TypeString: return len(node.String()) > 0
-    case TypeDot, TypeClass: return true
-    }
-    return false
-   }
-   for _, rule := range t.rules {checkRecursion(rule)}
-  }})
-
- if t._switch {
-  var optimizeAlternates func(node Node) (consumes, eof, peek bool, class *characterClass)
-  cache := make([]struct {reached, consumes, eof, peek bool; class *characterClass}, len(t.rules))
-  optimizeAlternates = func(node Node) (consumes, eof, peek bool, class *characterClass) {
-   switch node.GetType() {
-   case TypeRule:
-    rule := node.( Rule )
-    cache := &cache[rule.GetId()]
-    if cache.reached {
-     consumes, eof, peek, class = cache.consumes, cache.eof, cache.peek, cache.class
-     return
-    }
-    cache.reached = true
-    consumes, eof, peek, class = optimizeAlternates(rule.GetExpression())
-    cache.consumes, cache.eof, cache.peek, cache.class = consumes, eof, peek, class
-   case TypeName:
-    consumes, eof, peek, class = optimizeAlternates(t.rules[node.String()])
-   case TypeDot:
-    consumes, class = true, new(characterClass)
-    for index, _ := range *class {class[index] = 0xff}
-   case TypeString, TypeCharacter:
-    consumes, class = true, new(characterClass)
-    b := node.String()[0]
-    if b == '\\' {
-     b = node.String()[1]
-     switch b {
-     case 'a': b = '\a' /* bel */
-     case 'b': b = '\b' /* bs */
-     case 'f': b = '\f' /* ff */
-     case 'n': b = '\n' /* nl */
-     case 'r': b = '\r' /* cr */
-     case 't': b = '\t' /* ht */
-     case 'v': b = '\v' /* vt */
-     }
-    }
-    class.add(b)
-   case TypeClass:
-    consumes, class = true, t.classes[node.String()]
-   case TypeAlternate:
-    consumes, peek, class = true, true, new(characterClass)
-    alternate := node.( List )
-    mconsumes, meof, mpeek, properties, c :=
-     consumes, eof, peek, make([]struct {intersects bool; class *characterClass}, alternate.Len()), 0
-    for element := alternate.Front(); element != nil; element = element.Next() {
-     mconsumes, meof, mpeek, properties[c].class = optimizeAlternates(element.Value.( Node ))
-     consumes, eof, peek = consumes && mconsumes, eof || meof, peek && mpeek
-     if properties[c].class != nil {
-      class.union(properties[c].class)
-     }
-     c++
-    }
-    if eof {break}
-    intersections := 2
-    compare: for ai, a := range properties[0:len(properties) - 1] {
-     for _, b := range properties[ai + 1:] {
-      for i, v := range *a.class {
-       if (b.class[i] & v) != 0 {
-        intersections++
-        properties[ai].intersects = true
-        continue compare
-       }
-      }
-     }
-    }
-    if intersections < len(properties) {
-     c, unordered, ordered, max :=
-      0, &nodeList{Type: TypeUnorderedAlternate}, &nodeList{Type: TypeAlternate}, 0
-     for element := alternate.Front(); element != nil; element = element.Next() {
-      if properties[c].intersects {
-       ordered.PushBack(element.Value)
-      } else {
-       class := &token{Type: TypeClass, string: properties[c].class.String(), class: properties[c].class}
-       sequence, predicate :=
-        &nodeList{Type: TypeSequence}, &fix{Type: TypePeekFor, node: class}
-       sequence.PushBack(predicate)
-       sequence.PushBack(element.Value)
-       length := properties[c].class.len()
-       if length > max {
-        unordered.PushBack(sequence)
-        max = length
-       } else {
-        unordered.PushFront(sequence)
-       }
-      }
-      c++
-     }
-     alternate.Init()
-     if ordered.Len() == 0 {
-      alternate.SetType(TypeUnorderedAlternate)
-      for element := unordered.Front(); element != nil; element = element.Next() {
-       alternate.PushBack(element.Value)
-      }
-     } else {
-      for element := ordered.Front(); element != nil; element = element.Next() {
-       alternate.PushBack(element.Value)
-      }
-      alternate.PushBack(unordered)
-     }
-    }
-   case TypeSequence:
-    sequence := node.( List )
-    meof, classes, c, element :=
-     eof, make([]struct {peek bool; class *characterClass}, sequence.Len()), 0, sequence.Front();
-    for ; !consumes && element != nil; element, c = element.Next(), c + 1 {
-     consumes, meof, classes[c].peek, classes[c].class = optimizeAlternates(element.Value.( Node ))
-     eof, peek = eof || meof, peek || classes[c].peek
-    }
-    eof, peek, class = !consumes && eof, !consumes && peek, new(characterClass)
-    for c--; c >= 0; c-- {
-     if classes[c].class != nil {
-      if classes[c].peek {
-       class.intersection(classes[c].class)
-      } else {
-       class.union(classes[c].class)
-      }
-     }
-    }
-    for ; element != nil; element = element.Next() {
-     optimizeAlternates(element.Value.( Node ))
-    }
-   case TypePeekNot:
-    peek = true
-    _, eof, _, class = optimizeAlternates(node.( Fix ).GetNode())
-    eof = !eof
-    class = class.copy()
-    class.complement()
-   case TypePeekFor: peek = true; fallthrough
-   case TypeQuery, TypeStar: _, eof, _, class = optimizeAlternates(node.( Fix ).GetNode())
-   case TypePlus: consumes, eof, peek, class = optimizeAlternates(node.( Fix ).GetNode())
-   }
-   return
-  }
-  for element := t.Front(); element != nil; element = element.Next() {
-   node := element.Value.( Node )
-   if node.GetType() == TypeRule {
-    optimizeAlternates(node.( *rule ))
-    break
-   }
-  }
- }
-
- out, error := os.Open(file, os.O_RDWR | os.O_CREATE | os.O_TRUNC, 0644)
- if error != nil {
-  fmt.Printf("%v: %v\n", file, error)
-  return
- }
- defer out.Close()
- print := func(format string, a ...interface{}) {fmt.Fprintf(out, format, a...)}
- printSave := func(n uint) {print("\n   position%d := position", n)}
- printRestore := func(n uint) {print("   position = position%d", n)}
-
- print(
-`package %v
-import "fmt"
->>>>>>> b52596d1
 type %v struct {%v
 	Buffer string
 	Min, Max int
@@ -1233,7 +931,6 @@
 	}
 }
 func (p *%v) Init() {
-<<<<<<< HEAD
 	var position int`,
 		pegname, t.defines["userstate"], len(t.rules), pegname, pegname, pegname)
 
@@ -1470,7 +1167,7 @@
 		case TypeRule:
 			print("%v <- ", node)
 			expression := node.(Rule).GetExpression()
-			if expression != nil {
+			if expression != nilNode {
 				printRule(expression)
 			}
 		case TypeDot:
@@ -1769,6 +1466,7 @@
 			printLabel(out)
 			printRestore(out)
 			printEnd()
+		case TypeNil:
 		default:
 			fmt.Fprintf(os.Stderr, "illegal node type: %v\n", node.GetType())
 		}
@@ -1782,7 +1480,7 @@
 		}
 		rule := node.(*rule)
 		expression := rule.GetExpression()
-		if expression == nil {
+		if expression == nilNode {
 			fmt.Fprintf(os.Stderr, "rule '%v' used but not defined\n", rule)
 			nliPrint("nil,")
 			continue
@@ -1819,386 +1517,4 @@
 	for _, s := range t.trailers {
 		print("%s", s)
 	}
-=======
- var position int`, _package, name, state, len(t.rules), name, name, name)
-
- hasActions := t.actions.Len() != 0
- if hasActions {
-  bits := 0
-  for length := t.actions.Len(); length != 0; length >>= 1 {bits++}
-  switch {
-  case bits <  8: bits =  8
-  case bits < 16: bits = 16
-  case bits < 32: bits = 32
-  case bits < 64: bits = 64
-  }
-  print("\n actions := [...]func(buffer string, begin, end int) {\n")
-  for i := t.actions.Front(); i != nil; i = i.Next() {
-   a := i.Value.( Action )
-   print("  /* %v %v */\n", a.GetId(), a.GetRule())
-   print("  func(buffer string, begin, end int) {\n")
-   print("   %v\n", a)
-   print("  },\n")
-  }
-  print(
-` }
- var thunkPosition, begin, end int
- thunks := make([]struct {action uint%d; begin, end int}, 32)
- do := func(action uint%d) {
-  if thunkPosition == len(thunks) {
-   newThunks := make([]struct {action uint%d; begin, end int}, 2 * len(thunks))
-   copy(newThunks, thunks)
-   thunks = newThunks
-  }
-  thunks[thunkPosition].action = action
-  thunks[thunkPosition].begin = begin
-  thunks[thunkPosition].end = end
-  thunkPosition++
- }`, bits, bits, bits)
-  if counts[TypeCommit] > 0 {print(
-`
- commit := func(thunkPosition0 int) bool {
-  if thunkPosition0 == 0 {
-   for thunk := 0; thunk < thunkPosition; thunk++ {
-    actions[thunks[thunk].action](p.Buffer, thunks[thunk].begin, thunks[thunk].end)
-   }
-   p.Min = position
-   thunkPosition = 0
-   return true
-  }
-  return false
- }`)}
-  printSave = func(n uint) {print("\n   position%d,  thunkPosition%d := position, thunkPosition", n, n)}
-  printRestore = func(n uint) {print("   position, thunkPosition = position%d, thunkPosition%d", n, n)}
- }
-
- if counts[TypeDot] > 0 {print(
-`
- matchDot := func() bool {
-  if position < len(p.Buffer) {
-   position++
-   return true
-  } else if position >= p.Max {
-   p.Max = position
-  }
-  return false
- }`)}
- if counts[TypeCharacter] > 0 {print(
-`
- matchChar := func(c byte) bool {
-  if (position < len(p.Buffer)) && (p.Buffer[position] == c) {
-   position++
-   return true
-  } else if position >= p.Max {
-   p.Max = position
-  }
-  return false
- }`)}
- if counts[TypeString] > 0 {print(
-`
- matchString := func(s string) bool {
-  length := len(s)
-  next := position + length
-  if (next <= len(p.Buffer)) && (p.Buffer[position:next] == s) {
-   position = next
-   return true
-  } else if position >= p.Max {
-   p.Max = position
-  }
-  return false
- }`)}
-
- classes := make(map[string] uint)
- if len(t.classes) != 0 {
-  print("\n classes := [...][32]uint8 {\n")
-  var index uint
-  for className, classBitmap := range t.classes {
-   classes[className] = index
-   print("  [32]uint8{")
-   for _, b := range *classBitmap {
-    print("%d, ", b)
-   }
-   print("},\n")
-   index++
-  }
-  print(
-` }
- matchClass := func(class uint) bool {
-  if (position < len(p.Buffer)) &&
-     ((classes[class][p.Buffer[position] >> 3] & (1 << (p.Buffer[position] & 7))) != 0) {
-   position++
-   return true
-  } else if position >= p.Max {
-   p.Max = position
-  }
-  return false
- }`)
- }
-
- var printRule func(node Node)
- var compile func(expression Node, ko uint)
- var label uint
- printBegin := func() {print("\n   {")}
- printEnd := func() {print("\n   }")}
- printLabel := func(n uint) {print("\n   l%d:\t", n)}
- printJump := func(n uint) {print("\n   goto l%d", n)}
- printRule = func(node Node) {
-  switch node.GetType() {
-  case TypeRule:
-   print("%v <- ", node)
-   expression := node.( Rule ).GetExpression()
-   if expression != nilNode {printRule(expression)}
-  case TypeDot:       print(".")
-  case TypeName:      print("%v", node)
-  case TypeCharacter,
-       TypeString:    print("'%v'", node)
-  case TypeClass:     print("[%v]", node)
-  case TypePredicate: print("&{%v}", node)
-  case TypeAction:    print("{%v}", node)
-  case TypeCommit:    print("commit")
-  case TypeBegin:     print("<")
-  case TypeEnd:       print(">")
-  case TypeAlternate:
-   print("(")
-   list := node.( List )
-   element := list.Front()
-   printRule(element.Value.( Node ))
-   for element = element.Next(); element != nil; element = element.Next() {
-    print(" / ")
-    printRule(element.Value.( Node ))
-   }
-   if list.GetLastIsEmpty() {print(" /")}
-   print(")")
-  case TypeUnorderedAlternate:
-   print("(")
-   element := node.( List ).Front()
-   printRule(element.Value.( Node ))
-   for element = element.Next(); element != nil; element = element.Next() {
-    print(" | ")
-    printRule(element.Value.( Node ))
-   }
-   print(")")
-  case TypeSequence:
-   print("(")
-   element := node.( List ).Front()
-   printRule(element.Value.( Node ))
-   for element = element.Next(); element != nil; element = element.Next() {
-    print(" ")
-    printRule(element.Value.( Node ))
-   }
-   print(")")
-  case TypePeekFor:
-   print("&")
-   printRule(node.( Fix ).GetNode())
-  case TypePeekNot:
-   print("!")
-   printRule(node.( Fix ).GetNode())
-  case TypeQuery:
-   printRule(node.( Fix ).GetNode())
-   print("?")
-  case TypeStar:
-   printRule(node.( Fix ).GetNode())
-   print("*")
-  case TypePlus:
-   printRule(node.( Fix ).GetNode())
-   print("+")
-  default:
-   fmt.Fprintf(os.Stderr, "illegal node type: %v\n", node.GetType())
-  }
- }
- compile = func(node Node, ko uint) {
-  switch node.GetType() {
-  case TypeRule:      fmt.Fprintf(os.Stderr, "internal error #1 (%v)\n", node)
-  case TypeDot:       print("\n   if !matchDot() {goto l%d}", ko);
-  case TypeName:
-   name := node.String()
-   rule := t.rules[name]
-   if t.inline && t.rulesCount[name] == 1 {
-    compile(rule.GetExpression(), ko)
-    return
-   }
-   print("\n   if !p.rules[%d]() {goto l%d}", rule.GetId(), ko)
-  case TypeCharacter: print("\n   if !matchChar('%v') {goto l%d}", node, ko)
-  case TypeString:    print("\n   if !matchString(\"%v\") {goto l%d}", node, ko)
-  case TypeClass:     print("\n   if !matchClass(%d) {goto l%d}", classes[node.String()], ko)
-  case TypePredicate: print("\n   if !(%v) {goto l%d}", node, ko)
-  case TypeAction:    print("\n   do(%d)", node.( Action ).GetId())
-  case TypeCommit:    print("\n   if !(commit(thunkPosition0)) {goto l%d}", ko)
-  case TypeBegin:     if hasActions {print("\n   begin = position")}
-  case TypeEnd:       if hasActions {print("\n   end = position")}
-  case TypeAlternate:
-   list := node.( List )
-   ok := label; label++
-   printBegin()
-   element := list.Front();
-   if element.Next() != nil || list.GetLastIsEmpty() {
-    printSave(ok)
-   }
-   for element.Next() != nil {
-    next := label; label++
-    compile(element.Value.( Node ), next)
-    printJump(ok)
-    printLabel(next)
-    printRestore(ok)
-    element = element.Next()
-   }
-   if list.GetLastIsEmpty() {
-    done := label; label++
-    compile(element.Value.( Node ), done)
-    printJump(ok)
-    printLabel(done)
-    printRestore(ok)
-   } else {
-    compile(element.Value.( Node ), ko)
-   }
-   printEnd()
-   printLabel(ok)
-  case TypeUnorderedAlternate:
-   list := node.( List )
-   done, ok := ko, label; label++
-   printBegin()
-   if list.GetLastIsEmpty() {
-    done = label; label++
-    printSave(ok)
-   }
-   print("\n   if position == len(p.Buffer) {goto l%d}", done)
-   print("\n   switch p.Buffer[position] {")
-   element := list.Front()
-   for ; element.Next() != nil; element = element.Next() {
-    sequence := element.Value.( List ).Front()
-    class := sequence.Value.( Fix ).GetNode().( Token ).GetClass()
-    sequence = sequence.Next()
-    print( "\n   case" )
-    comma := false
-    for d := 0; d < 256; d++ {
-     if class.has(uint8(d)) {
-      if comma {print(",")}
-      s := ""
-      switch uint8(d) {
-      case '\a': s = `\a` /* bel */
-      case '\b': s = `\b` /* bs */
-      case '\f': s = `\f` /* ff */
-      case '\n': s = `\n` /* nl */
-      case '\r': s = `\r` /* cr */
-      case '\t': s = `\t` /* ht */
-      case '\v': s = `\v` /* vt */
-      case '\'': s = `\'` /* ' */
-      default: s = fmt.Sprintf("%c", d)
-      }
-      print(" '%s'", s)
-      comma = true
-     }
-    }
-    print(":")
-    compile(sequence.Value.( Node ), done)
-   }
-   print("\n   default:")
-   compile(element.Value.( List ).Front().Next().Value.( Node ), done)
-   print("\n   }")
-   if list.GetLastIsEmpty() {
-    printJump(ok)
-    printLabel(done)
-    printRestore(ok)
-   }
-   printEnd()
-   printLabel(ok)
-  case TypeSequence:
-   for element := node.( List ).Front(); element != nil; element = element.Next() {
-    compile(element.Value.( Node ), ko)
-   }
-  case TypePeekFor:
-   ok := label; label++
-   printBegin()
-   printSave(ok)
-   compile(node.( Fix ).GetNode(), ko)
-   printRestore(ok)
-   printEnd()
-  case TypePeekNot:
-   ok := label; label++
-   printBegin()
-   printSave(ok)
-   compile(node.( Fix ).GetNode(), ok)
-   printJump(ko)
-   printLabel(ok)
-   printRestore(ok)
-   printEnd()
-  case TypeQuery:
-   qko := label; label++
-   qok := label; label++
-   printBegin()
-   printSave(qko)
-   compile(node.( Fix ).GetNode(), qko)
-   printJump(qok)
-   printLabel(qko)
-   printRestore(qko)
-   printEnd()
-   printLabel(qok)
-  case TypeStar:
-   again := label; label++
-   out := label; label++
-   printLabel(again)
-   printBegin()
-   printSave(out)
-   compile(node.( Fix ).GetNode(), out)
-   printJump(again)
-   printLabel(out)
-   printRestore(out)
-   printEnd()
-  case TypePlus:
-   again := label; label++
-   out := label; label++
-   compile(node.( Fix ).GetNode(), ko)
-   printLabel(again)
-   printBegin()
-   printSave(out)
-   compile(node.( Fix ).GetNode(), out)
-   printJump(again)
-   printLabel(out)
-   printRestore(out)
-   printEnd()
-  case TypeNil:
-  default:
-   fmt.Fprintf(os.Stderr, "illegal node type: %v\n", node.GetType())
-  }
- }
-
- print("\n p.rules = [...]func() bool {")
- for element := t.Front(); element != nil; element = element.Next() {
-  node := element.Value.( Node )
-  if node.GetType() != TypeRule {continue}
-  rule := node.( *rule )
-  expression := rule.GetExpression()
-  if expression == nilNode {
-   fmt.Fprintf(os.Stderr, "rule '%v' used but not defined\n", rule)
-   print("\n  nil,")
-   continue
-  }
-  ko := label; label++
-  print("\n  /* %v ", rule.GetId() )
-  printRule(rule)
-  print(" */")
-  if count, ok := t.rulesCount[rule.String()]; !ok {
-   fmt.Fprintf(os.Stderr, "rule '%v' defined but not used\n", rule)
-   print("\n  nil,")
-   continue
-  } else if t.inline && count == 1 && ko != 0 {
-   print("\n  nil,")
-   continue
-  }
-  print("\n  func() bool {");
-  if !expression.GetType().IsSafe() {
-   printSave(0)
-  }
-  compile(expression, ko)
-  print("\n   return true")
-  if !expression.GetType().IsSafe() {
-   printLabel(ko)
-   printRestore(0)
-   print("\n   return false")
-  }
-  print("\n  },")
- }
- print("\n }")
- print("\n}\n")
->>>>>>> b52596d1
 }